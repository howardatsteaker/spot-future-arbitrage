--- conflicted
+++ resolved
@@ -58,11 +58,8 @@
 
 class SubProcess:
     ENTRY_PRICE_POLLING_INTERVAL = 3600
-<<<<<<< HEAD
     MIN_SETTLE_INTERVAL = 2
-=======
     OTC_CLEAN_UP_INTERVAL = 3600
->>>>>>> 4cf184ad
 
     def __init__(
         self,
